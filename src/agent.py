# Import các thư viện cần thiết
from langchain.tools.retriever import create_retriever_tool  # Tạo công cụ tìm kiếm
from langchain_openai import ChatOpenAI  # Model ngôn ngữ OpenAI
from langchain.agents import AgentExecutor, create_openai_functions_agent  # Tạo và thực thi agent
from langchain_core.prompts import ChatPromptTemplate, MessagesPlaceholder  # Xử lý prompt
from seed_data import seed_milvus, connect_to_milvus  # Kết nối với Milvus
from langchain_community.callbacks.streamlit import StreamlitCallbackHandler  # Xử lý callback cho Streamlit
from langchain_community.chat_message_histories import StreamlitChatMessageHistory  # Lưu trữ lịch sử chat
from langchain.retrievers import EnsembleRetriever  # Kết hợp nhiều retriever
from langchain_community.retrievers import BM25Retriever  # Retriever dựa trên BM25
from langchain_core.documents import Document  # Lớp Document
from dotenv import load_dotenv
import os

load_dotenv()

OPENAI_API_KEY = os.getenv("OPENAI_API_KEY")
if not OPENAI_API_KEY:
    raise ValueError("OPENAI_API_KEY not found in environment variables")

XAI_API_KEY = os.getenv("XAI_API_KEY")
if not XAI_API_KEY:
    raise ValueError("XAI_API_KEY not found in environment variables")

def get_retriever(collection_name: str = "data_test") -> EnsembleRetriever:
    """
    Tạo một ensemble retriever kết hợp vector search (Milvus) và BM25
    Args:
        collection_name (str): Tên collection trong Milvus để truy vấn
    """
    try:
        # Kết nối với Milvus và tạo vector retriever
        vectorstore = connect_to_milvus('http://localhost:19530', collection_name)
        milvus_retriever = vectorstore.as_retriever(
            search_type="similarity", 
            search_kwargs={"k": 4}
        )

        # Tạo BM25 retriever từ toàn bộ documents
        documents = [
            Document(page_content=doc.page_content, metadata=doc.metadata)
            for doc in vectorstore.similarity_search("", k=100)
        ]
        
        if not documents:
            raise ValueError(f"Không tìm thấy documents trong collection '{collection_name}'")
            
        bm25_retriever = BM25Retriever.from_documents(documents)
        bm25_retriever.k = 4

        # Kết hợp hai retriever với tỷ trọng
        ensemble_retriever = EnsembleRetriever(
            retrievers=[milvus_retriever, bm25_retriever],
            weights=[0.7, 0.3]
        )
        return ensemble_retriever
        
    except Exception as e:
        print(f"Lỗi khi khởi tạo retriever: {str(e)}")
        # Trả về retriever với document mặc định nếu có lỗi
        default_doc = [
            Document(
                page_content="Có lỗi xảy ra khi kết nối database. Vui lòng thử lại sau.",
                metadata={"source": "error"}
            )
        ]
        return BM25Retriever.from_documents(default_doc)

# Tạo công cụ tìm kiếm cho agent
tool = create_retriever_tool(
    get_retriever(),
    "find",
    "Search for information of Stack AI."
)

def get_llm_and_agent(_retriever, model_choice="gpt4") -> AgentExecutor:
    """
    Khởi tạo Language Model và Agent với cấu hình cụ thể
    Args:
        _retriever: Retriever đã được cấu hình để tìm kiếm thông tin
        model_choice: Lựa chọn model ("gpt4" hoặc "grok")
    """
<<<<<<< HEAD
    # Khởi tạo ChatOpenAI với chế độ streaming
    llm = ChatOpenAI(temperature=0, streaming=True, model="gpt-4o-mini")
=======
    # Khởi tạo ChatOpenAI dựa trên lựa chọn model
    if model_choice == "gpt4":
        llm = ChatOpenAI(
            temperature=0,
            streaming=True,
            model='gpt-4',
            api_key=OPENAI_API_KEY)
    else:  # grok
        llm = ChatOpenAI(
            temperature=0, 
            streaming=True, 
            model='grok-beta', 
            api_key=XAI_API_KEY, 
            base_url='https://api.x.ai/v1')
    
>>>>>>> bb411f7f
    tools = [tool]
    
    # Thiết lập prompt template cho agent
    system = """You are an expert at AI. Your name is ChatchatAI."""
    prompt = ChatPromptTemplate.from_messages([
        ("system", system),
        MessagesPlaceholder(variable_name="chat_history"),
        ("human", "{input}"),
        MessagesPlaceholder(variable_name="agent_scratchpad"),
    ])

    # Tạo và trả về agent
    agent = create_openai_functions_agent(llm=llm, tools=tools, prompt=prompt)
    return AgentExecutor(agent=agent, tools=tools, verbose=True)

# Khởi tạo retriever và agent
retriever = get_retriever()
agent_executor = get_llm_and_agent(retriever)<|MERGE_RESOLUTION|>--- conflicted
+++ resolved
@@ -80,10 +80,6 @@
         _retriever: Retriever đã được cấu hình để tìm kiếm thông tin
         model_choice: Lựa chọn model ("gpt4" hoặc "grok")
     """
-<<<<<<< HEAD
-    # Khởi tạo ChatOpenAI với chế độ streaming
-    llm = ChatOpenAI(temperature=0, streaming=True, model="gpt-4o-mini")
-=======
     # Khởi tạo ChatOpenAI dựa trên lựa chọn model
     if model_choice == "gpt4":
         llm = ChatOpenAI(
@@ -99,7 +95,6 @@
             api_key=XAI_API_KEY, 
             base_url='https://api.x.ai/v1')
     
->>>>>>> bb411f7f
     tools = [tool]
     
     # Thiết lập prompt template cho agent
